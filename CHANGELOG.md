# Changelog

This project adheres to [Semantic Versioning](http://semver.org/spec/v2.0.0.html).

## Unreleased

### Added
- Add an experimental key for internal team use: `r2c-internal-project-depends-on` that
  allows rules to filter based on the presence of 3rd-party dependencies at specific 
  version ranges.
<<<<<<< HEAD
- Add an experimental key for internal team use: `r2c-internal-patterns-from` that
  allows importing of `patterns` from other rules both locally or from the registry 
  into a rule which allows for building reusable, composable rules.
=======
- Experimental support for Dockerfile syntax.
- Add an experimental key for internal team use:
  `r2c-internal-project-depends-on` that allows rules to filter based on the
  presence of 3rd-party dependencies at specific version ranges.
>>>>>>> 2347a564

### Changed
- CLI: parse errors (reported with `--verbose`) appear once per file, 
  not once per rule/file

### Fixed
- Solidity: add support for `for(...)` patterns (#4530)

## [0.78.0](https://github.com/returntocorp/semgrep/releases/tag/v0.78.0) - 01-13-2022

### Added
- Pre-alpha support for Dockerfile as a new target language
- Semgrep is now able to symbolically propagate simple definitions. E.g., given
  an assignment `x = foo.bar()` followed by a call `x.baz()`, Semgrep will keep
  track of `x`'s definition, and it will successfully match `x.baz()` with a
  pattern like `foo.bar().baz()`. This feature should help writing simple yet
  powerful rules, by letting the dataflow engine take care of any intermediate
  assignments. Symbolic propagation is still experimental and it is disabled by
  default, it must be enabled in a per-rule basis using `options:` and setting
  `symbolic_propagation: true`. (#2783, #2859, #3207)
- `--verbose` outputs a timing and file breakdown summary at the end
- `metavariable-comparison` now handles metavariables that bind to arbitrary
  constant expressions (instead of just code variables)
- YAML support for anchors and aliases (#3677)

### Fixed
- Rust: inner attributes are allowed again inside functions (#4444) (#4445)
- Python: return statement can contain tuple expansions (#4461)
- metavariable-comparison: do not throw a Not_found exn anymore (#4469)
- better ordering of match results with respect to captured
  metavariables (#4488)
- Go, JavaScript, Java, Python, TypeScript: correct matching of
  multibyte characters (#4490)

## [0.77.0](https://github.com/returntocorp/semgrep/releases/tag/v0.77.0) - 12-16-2021

### Added
- New language Solidity with experimental support.
- Scala: Patterns like List(...) now correctly match against patterns in code
- A default set of .semgrepignore patterns (in semgrep/templates/.semgrepignore)  are now used if no .semgrepignore file is provided
- Java: Ellipsis metavariables can now be used for parameters (#4420)
- `semgrep login` and `semgrep logout` commands to save api token

### Fixed
- Go: fixed bug where using an ellipsis to stand for a list of key-value pairs
  would sometimes cause a parse error
- Scala: Translate definitions using patterns like
  `val List(x,y,z) = List(1,2,3)` to the generic AST
- Allow name resolution on imported packages named just vN, where N is a number
- The -json option in semgrep-core works again when used with -e/-f
- Python: get the correct range when matching comprehension (#4221)
- Python and other languages: allow matches of patterns containing
  non-ascii characters, but still with possibly many false positives (#4336)
- Java: parse correctly constructor method patterns (#4418)
- Address several autofix output issues (#4428, #3577, #3338) by adding per-
  file line/column offset tracking

### Changed
- Constant propagation is now a proper must-analysis, if a variable is undefined
  in some path then it will be considered as non-constant
- Dataflow: Only consider reachable nodes, which prevents some FPs/FNs
- Timing output handles errors and reports profiling times
- semgrep-core will log a warning when a worker process is consuming above 400 MiB
  of memory, or reached 80% of the specified memory limit, whatever happens first.
  This is meant to help diagnosing OOM-related crashes.

## [0.76.2](https://github.com/returntocorp/semgrep/releases/tag/v0.76.2) - 12-08-2021

## [0.76.2](https://github.com/returntocorp/semgrep/releases/tag/v0.76.2) - 12-08-2021

### Fixed
- Python: set the right scope for comprehension variables (#4260)
- Fixed bug where the presence of .semgrepignore would cause reported targets
  to have absolute instead of relative file paths

## [0.76.1](https://github.com/returntocorp/semgrep/releases/tag/v0.76.1) - 12-07-2021

### Fixed
- Fixed bug where the presence of .semgrepignore would cause runs to fail on
  files that were not subpaths of the directory where semgrep was being run

## [0.76.0](https://github.com/returntocorp/semgrep/releases/tag/v0.76.0) - 12-06-2021

### Added
- Improved filtering of rules based on file content (important speedup
  for nodejsscan rules notably)
- Semgrep CLI now respects .semgrepignore files
- Java: support ellipsis in generics, e.g., `class Foo<...>` (#4335)

### Fixed
- Java: class patterns not using generics will match classes using generics
  (#4335), e.g., `class $X { ...}` will now match `class Foo<T> { }`
- TS: parse correctly type definitions (#4330)
- taint-mode: Findings are now reported when the LHS of an access operator is
  a sink (e.g. as in `$SINK->method`), and the LHS operand is a tainted
  variable (#4320)
- metavariable-comparison: do not throw a NotHandled exn anymore (#4328)
- semgrep-core: Fix a segmentation fault on Apple M1 when using
  `-filter_irrelevant_rules` on rules with very large `pattern-either`s (#4305)
- Python: generate proper lexical exn for unbalanced braces (#4310)  
- YAML: fix off-by-one in location of arrays
- Python: generate proper lexical exn for unbalanced braces (#4310)
- Matching `"$MVAR"` patterns against string literals computed by constant folding
  no longer causes a crash (#4371)

### Changed
- semgrep-core: Log messages are now tagged with the process id
- Optimization: change bloom filters to use sets, move location of filter
- Reduced the size of `--debug` dumps
- Given `--output` Semgrep will no longer print search results to _stdout_,
  but it will only save/post them to the specified file/URL

## [0.75.0](https://github.com/returntocorp/semgrep/releases/tag/v0.75.0) - 11-23-2021

### Fixed
- semgrep-ci relies on `--disable-nosem` still tagging findings with `is_ignored`
  correctly. Reverting optimization in 0.74.0 that left this field None when said
  flag was used

## [0.74.0](https://github.com/returntocorp/semgrep/releases/tag/v0.74.0) - 11-19-2021

### Added
- Support for method chaining patterns in Python, Golang, Ruby,
  and C# (#4300), so all GA languages now have method chaining
- Scala: translate infix operators to generic AST as method calls, 
  so `$X.map($F)` matches `xs map f`
- PHP: support method patterns (#4262)

### Changed
- Add `profiling_times` object in `--time --json` output for more fine
  grained visibility into slow parts of semgrep
- Constant propagation: Any kind of Python string (raw, byte, or unicode) is 
  now evaluated to a string literal and can be matched by `"..."` (#3881)

### Fixed
- Ruby: blocks are now represented with an extra function call in Generic so that
  both `f(...)` and `f($X)` correctly match `f(x)` in `f(x) { |n| puts n }` (#3880)
- Apply generic filters excluding large files and binary files to
  'generic' and 'regex' targets as it was already done for the other
  languages.
- Fix some Stack_overflow when using -filter_irrelevant_rules (#4305)
- Dataflow: When a `switch` had no other statement following it, and the last
  statement of the `switch`'s `default` case was a statement, such as `throw`,
  that can exit the execution of the current function, this caused `break`
  statements within the `switch` to not be resolved during the construction of
  the CFG. This could led to e.g. constant propagation incorrectly flagging
  variables as constants. (#4265)

## [0.73.0](https://github.com/returntocorp/semgrep/releases/tag/v0.73.0) - 11-12-2021

### Added
- experimental support for C++

### Changed
- Dataflow: Assume that any function/method call inside a `try-catch` could
  be raising an exception (#4091)
- cli: if an invalid config is passed to semgrep, it will fail immediately, even 
  if valid configs are also passed

### Fixed
- Performance: Deduplicate rules by rule-id + behavior so rules are not being run
  twice
- Scala: recognize metavariables in patterns
- Scala: translate for loops to the generic ast properly
- Catch PCRE errors
- Constant propagation: Avoid "Impossible" errors due to unhandled cases

## [0.72.0](https://github.com/returntocorp/semgrep/releases/tag/v0.72.0) - 11-10-2021

### Added
- Java: Add partial support for `synchronized` blocks in the dataflow IL (#4150)
- Dataflow: Add partial support for `await`, `yield`, `&`, and other expressions
- Field-definition-as-assignemnt equivalence that allows matching expression
  patterns against field definitions. It is disabled by default but can be
  enabled via rule `options:` with  `flddef_assign: true` (#4187)
- Arrows (a.k.a short lambdas) patterns used to match also regular function
  definitions. This can now be disabled via rule `options:` with
  `arrow_is_function: false` (#4187)
- Javascript variable patterns using the 'var' keyword used to also
  match variable declarations using 'let' or 'const'. This can now be
  disabled via rule `options:` with `let_is_var: false`

### Fixed
- Constant propagation: In a method call `x.f(y)`, if `x` is a constant then
  it will be recognized as such
- Go: match correctly braces in composite literals for autofix (#4210)
- Go: match correctly parens in cast for autofix (#3387)
- Go: support ellipsis in return type parameters (#2746)
- Scala: parse `case object` within blocks
- Scala: parse typed patterns with variables that begin with an underscore:
  `case _x : Int => ...`
- Scala: parse unicode identifiers
- semgrep-core accepts `sh` as an alias for bash
- pattern-regex: Hexadecimal notation of Unicode code points is now
  supported and assumes UTF-8 (#4240)
- pattern-regex: Update documentation, specifying we use PCRE (#3974)
- Scala: parse nullary constructors with no arguments in more positions
- Scala: parse infix type operators with tuple arguments
- Scala: parse nested comments
- Scala: parse `case class` within blocks
- `metavariable-comparison`: if a metavariable binds to a code variable that
  is known to be constant, then we use that constant value in the comparison (#3727)
- Expand `~` when resolving config paths

### Changed
- C# support is now GA
- cli: Only suggest increasing stack size when semgrep-core segfaults
- Semgrep now scans executable scripts whose shebang interpreter matches the
  rule's language

## [0.71.0](https://github.com/returntocorp/semgrep/releases/tag/v0.71.0) - 11-01-2021

### Added
- Metavariable equality is enforced across sources/sanitizers/sinks in
  taint mode, and these metavariables correctly appear in match messages
- Pre-alpha support for Bash as a new target language
- Pre-alpha support for C++ as a new target language
- Increase soft stack limit when running semgrep-core (#4120)
- `semgrep --validate` runs metachecks on the rule

### Fixed
- text_wrapping defaults to MAX_TEXT_WIDTH if get_terminal_size reports
  width < 1
- Metrics report the error type of semgrep core errors (Timeout,
  MaxMemory, etc.)
- Prevent bad settings files from crashing Semgrep (#4164)
- Constant propagation: Tuple/Array destructuring assignments now correctly
  prevent constant propagation
- JS: Correctly parse metavariables in template strings
- Scala: parse underscore separators in number literals, and parse
  'l'/'L' long suffix on number literals
- Scala: parse by name arguments in arbitary function types,
  like `(=> Int) => Int`
- Bash: various fixes and improvements
- Kotlin: support ellipsis in class body and parameters (#4141)
- Go: support method interface pattern (#4172)

### Changed
- Report CI environment variable in metrics for better environment
  determination
- Bash: a simple expression pattern can now match any command argument rather
  than having to match the whole command

## [0.70.0](https://github.com/returntocorp/semgrep/releases/tag/v0.70.0) - 10-19-2021

### Added
- Preliminary support for bash

### Fixed
- Go: support ... in import list (#4067),
  for example `import (... "error" ...)`
- Java: ... in method chain calls can now match also 0 elements, to be
  consistent with other use of ... (#4082), so `o. ... .foo()` will now
  also match just `o.foo()`.
- Config files with only a comment give bad error message (#3773)
- Does not crash if user does not have write permissions on home directory

### Changed
- Resolution of rulesets use legacy registry instead of cdn registry
- Benchmark suite is easier to modify

## [0.69.1](https://github.com/returntocorp/semgrep/releases/tag/v0.69.1) - 10-14-2021

### Fixed
- The `--enable-metrics` flag is now always a flag, does not optionally
  take an argument

## [0.69.0](https://github.com/returntocorp/semgrep/releases/tag/v0.69.0) - 10-13-2021

### Added
- C: support ... in parameters and sizeof arguments (#4037)
- C: support declaration and function patterns
- Java: support @interface pattern (#4030)

### Fixed
- Reverted change to exclude minified files from the scan (see changelog for
  0.66.0)
- Java: Fixed equality of metavariables bounded to imported classes (#3748)
- Python: fix range of tuples (#3832)
- C: fix some wrong typedef inference (#4054)
- Ruby: put back equivalence on old syntax for keyword arguments (#3981)
- OCaml: add body of functor in AST (#3821)

### Changed
- taint-mode: Introduce a new kind of _not conflicting_ sanitizer that must be
  declared with `not_conflicting: true`. This affects the change made in 0.68.0
  that allowed a sanitizer like `- pattern: $F(...)` to work, but turned out to
  affect our ability to specify sanitization by side-effect. Now the default
  semantics of sanitizers is reverted back to the same as before 0.68.0, and
  `- pattern: $F(...)` is supported via the new not-conflicting sanitizers.

## [0.68.2](https://github.com/returntocorp/semgrep/releases/tag/v0.68.2) - 10-07-2021

### Fixed
- Respect --skip-unknown-extensions even for files with no extension
(treat no extension as an unknown extension)
- taint-mode: Fixed (another) bug where a tainted sink could go unreported when
  the sink is a specific argument in a function call

## [0.68.1](https://github.com/returntocorp/semgrep/releases/tag/v0.68.1) - 10-07-2021

### Added
- Added support for `raise`/`throw` expressions in the dataflow engine and
  improved existing support for `try-catch-finally`

### Fixed
- Respect rule level path filtering

## [0.68.0](https://github.com/returntocorp/semgrep/releases/tag/v0.68.0) - 10-06-2021

### Added
- Added "automatic configuration" (`--config auto`), which collaborates with
  the Semgrep Registry to customize rules to a project; to support this, we
  add support for logging-in to the Registry using the project URL; in
  a future release, this will also perform project analysis to determine
  project languages and frameworks
- Input can be derived from subshells: `semgrep --config ... <(...)`
- Java: support '...' in catch (#4002)

### Changed
- taint-mode: Sanitizers that match exactly a source or a sink are filtered out,
  making it possible to use `- pattern: $F(...)` for declaring that any other
  function is a sanitizer
- taint-mode: Remove built-in source `source(...)` and built-in sanitizer
  `sanitize(...)` used for convenience during early development, this was causing
  some unexpected behavior in real code that e.g. had a function called `source`!
- When enabled, metrics now send the hashes of rules that yielded findings;
  these will be used to tailor rules on a per-project basis, and also will be
  used to improve rules over time
- Improved Kotlin parsing from 77% to 90% on our Kotlin corpus.
- Resolution of rulesets (i.e. `p/ci`) use new rule cdn and do client-side hydration
- Set pcre recursion limit so it will not vary with different installations of pcre
- Better pcre error handling in semgrep-core

### Fixed
- taint-mode: Fixed bug where a tainted sink could go unreported when the sink is
  a specific argument in a function call
- PHP: allows more keywords as valid field names (#3954)

## [0.67.0](https://github.com/returntocorp/semgrep/releases/tag/v0.67.0) - 09-29-2021

### Added
- Added support for break and continue in the dataflow engine
- Added support for switch statements in the dataflow engine

### Changed
- Taint no longer analyzes dead/unreachable code
- Improve error message for segmentation faults/stack overflows
- Attribute-expression equivalence that allows matching expression patterns against
  attributes, it is enabled by default but can be disabled via rule `options:` with
  `attr_expr: false` (#3489)
- Improved Kotlin parsing from 35% to 77% on our Kotlin corpus.

### Fixed
- Fix CFG dummy nodes to always connect to exit node
- Deep ellipsis `<... x ...>` now matches sub-expressions of statements
- Ruby: treat 'foo' as a function call when alone on its line (#3811)
- Fixed bug in semgrep-core's `-filter_irrelevant_rules` causing Semgrep to
  incorrectly skip a file (#3755)

## [0.66.0](https://github.com/returntocorp/semgrep/releases/tag/v0.66.0) - 09-22-2021

### Added
- HCL (a.k.a Terraform) experimental support

### Changed
- **METRICS COLLECTION CHANGES**: In order to target development of Semgrep features, performance improvements,
  and language support, we have changed how metrics are collected by default
  - Metrics collection is now controlled with the `--metrics` option, with possible values: `auto`, `on`, or `off`
  - `auto` will send metrics only on runs that include rules are pulled from the Semgrep Registry.
    It will not send metrics when rules are only read from local files or passed directly as
    strings
  - `auto` is now the default metrics collection state
  - `on` forces metrics collection on every run
  - `off` disables metrics collection entirely
  - Metrics collection may still alternatively be controlled with the `SEMGREP_SEND_METRICS`
    environment variable, with the same possible values as the `--metrics` option. If both
    are set, `--metrics` overrides `SEMGREP_SEND_METRICS`
  - See `PRIVACY.md` for more information
- Constant propagation now assumes that void methods may update the callee (#3316)
- Add rule message to emacs output (#3851)
- Show stack trace on fatal errors (#3876)
- Various changes to error messages (#3827)
- Minified files are now automatically excluded from the scan, which
  may result in shorter scanning times for some projects.

### Fixed
- Dataflow: Recognize "concat" method and interpret it in a language-dependent manner (#3316)
- PHP: allows certain keywords as valid field names (#3907)

## [0.65.0](https://github.com/returntocorp/semgrep/releases/tag/v0.65.0) - 09-13-2021

### Added
- Allow autofix using the command line rather than only with the fix: YAML key
- Vardef-assign equivalence can now be disabled via rule `options:` with `vardef_assign: false`

### Changed
- Grouped semgrep CLI options and added constraints when useful (e.g. cannot use `--vim` and `--emacs` at the same time)

### Fixed
- Taint detection with ternary ifs (#3778)
- Fixed corner-case crash affecting the `pattern: $X` optimization ("empty And; no positive terms in And")
- PHP: Added support for parsing labels and goto (#3592)
- PHP: Parse correctly constants named PUBLIC or DEFAULT (#3589)
- Go: Added type inference for struct literals (#3622)
- Fix semgrep-core crash when a cache file exceeds the file size limit
- Sped up Semgrep interface with tree-sitter parsing

## [0.64.0](https://github.com/returntocorp/semgrep/releases/tag/v0.64.0) - 09-01-2021

### Added
- Enable associative matching for string concatenation (#3741)

### Changed
- Add logging on failure to git ls-files (#3777)
- Ignore files whose contents look minified (#3795)
- Display semgrep-core errors in a better way (#3774)
- Calls to `semgrep --version` now check if Semgrep is up-to-date; this can
  cause a ~ 100 ms delay in run time; use --disable-version-check if you
  don't want this

### Fixed
- Java: separate import static from regular imports during matching (#3772)
- Taint mode will now benefit from semgrep-core's -filter_irrelevant_rules
- Taint mode should no longer report duplicate matches (#3742)
- Only change source directory when running in docker context (#3732)

## [0.63.0](https://github.com/returntocorp/semgrep/releases/tag/v0.63.0) - 08-25-2021

### Added
- C#: support ellipsis in declarations (#3720)

### Fixed
- Hack: improved support for metavariables (#3716)
- Dataflow: Disregard type arguments but not the entire instruction

### Changed
- Optimize ending `...` in `pattern-inside`s to simply match anything left

## [0.62.0](https://github.com/returntocorp/semgrep/releases/tag/v0.62.0) - 2021-08-17

### Added
- OCaml: support module aliasing, so looking for `List.map` will also
  find code that renamed `List` as `L` via `module L = List`.
- Add help text to sarif formatter output if defined in metadata field.
- Update shortDescription in sarif formatter output if defined in metadata field.
- Add tags as defined in metadata field in addition to the existing tags.

### Fixed
- core: Fix parsing of numeric literals in rule files
- Java: fix the range and autofix of Cast expressions (#3669)
- Generic mode scanner no longer tries to open submodule folders as files (#3701)
- `pattern-regex` with completely empty files (#3705)
- `--sarif` exit code with suppressed findings (#3680)
- Fixed fatal errors when a pattern results in a large number of matches
- Better error message when rule contains empty pattern

### Changed
- Add backtrace to fatal errors reported by semgrep-core
- Report errors during rule evaluation to the user
- When anded with other patterns, `pattern: $X` will not be evaluated on its own, but will look at the context and find `$X` within the metavariables bound, which should be significantly faster

## [0.61.0](https://github.com/returntocorp/semgrep/releases/tag/v0.61.0) - 2021-08-04

### Added
- Hack: preliminary support for hack-lang
  thanks to David Frankel, Nicholas Lin, and more people at Slack!
- OCaml: support for partial if, match, and try patterns
  (e.g., `if $X = $Y`)
- OCaml: you can match uppercase identifiers (constructors, module names) by
  using a metavariable with an uppercase letter followed by an underscore,
  followed by uppercase letters or digits (e.g. `$X_`, `$F_OO`).
  Instead, `$FOO` will match everything else (lowercase identifiers,
  full expressions, types, patterns, etc.).
- OCaml: match cases patterns are now matched in any order, and ellipsis are
  handled correctly
- Improved error messages sent to the playground

### Changed
- Run version check and print upgrade message after scan instead of before
- OCaml: skip ocamllex and ocamlyacc files. Process only .ml and .mli files.
- Memoize range computation for expressions and speed up taint mode
- Report semgrep-core's message upon a parse error
- Deprecated the following experimental features:
  - pattern-where-python
  - taint-mode
  - equivalences
  - step-by-step evaluation output
- Deduplicate findings that fire on the same line ranges and have the same message.

### Fixed
- Go: Match import module paths correctly (#3484)
- OCaml: use latest ocamllsp 1.7.0 for the -lsp option
- OCaml: include parenthesis tokens in the AST for tuples and constructor
  calls for better range matching and autofix
- OCaml: fixed many matching bugs with ellipsis
- core: Do not crash when is not possible to compute range info
- eliminate 6x slowdown when using the '--max-memory' option

## [0.60.0](https://github.com/returntocorp/semgrep/releases/tag/v0.60.0) - 2021-07-27

### Added
- Detect duplicate keys in YAML dictionaries in semgrep rules when parsing a rule
  (e.g., detect multiple 'metavariable' inside one 'metavariable-regex')

### Fixed
- C/C++: Fixed stack overflows (segmentation faults) when processing very large
  files (#3538)
- JS: Fixed stack overflows (segmentation faults) when processing very large
  files (#3538)
- JS: Detect numeric object keys `1` and `0x1` as equal (#3579)
- OCaml: improved parsing stats by using tree-sitter-ocaml (from 25% to 88%)
- taint-mode: Check nested functions
- taint-mode: `foo.x` is now detected as tainted if `foo` is a source of taint
- taint-mode: Do not crash when is not possible to compute range info
- Rust: recognize ellipsis in macro calls patterns (#3600)
- Ruby: represent correctly a.(b) in the AST (#3603)
- Rust: recognize ellipsis in macro calls patterns

### Changed
- Added precise error location for the semgrep metachecker, to detect for example
  duplicate patterns in a rule

## [0.59.0](https://github.com/returntocorp/semgrep/releases/tag/v0.59.0) - 2021-07-20

### Added
- A new experimental 'join' mode. This mode runs multiple Semgrep rules
  on a codebase and "joins" the results based on metavariable contents. This
  lets users ask questions of codebases like "do any 3rd party
  libraries use a dangerous function, and do I import that library directly?" or
  "is this variable passed to an HTML template, and is it rendered in that template?"
  with several Semgrep rules.

### Fixed
- Improve location reporting of errors
- metavariable-pattern: `pattern-not-regex` now works (#3503)
- Rust: correctly parse macros (#3513)
- Python: imports are unsugared correctly (#3940)
- Ruby: `pattern: $X` in the presence of interpolated strings now works (#3560)

## [0.58.2](https://github.com/returntocorp/semgrep/releases/tag/v0.58.2) - 2021-07-15

### Fixed
- Significant speed improvements, but the binary is now 95MB (from 47MB
  in 0.58.1, but it was 170MB in 0.58.0)

## [0.58.1](https://github.com/returntocorp/semgrep/releases/tag/v0.58.1) - 2021-07-15

### Fixed
- The --debug option now displays which files are currently processed incrementally;
  it will not wait until semgrep-core completely finishes.

### Changed
- Switch from OCaml 4.10.0 to OCaml 4.10.2 (and later to OCaml 4.12.0) resulted in
  smaller semgrep-core binaries (from 170MB to 47MB) and a smaller docker
  image (from 95MB to 40MB).

## [0.58.0](https://github.com/returntocorp/semgrep/releases/tag/v0.58.0) - 2021-07-14

### Added
- New iteration of taint-mode that allows to specify sources/sanitizers/sinks
  using arbitrary pattern formulas. This provides plenty of flexibility. Note
  that we breaks compatibility with the previous taint-mode format, e.g.
  `- source(...)` must now be written as `- pattern: source(...)`.
- HTML experimental support. This does not rely on the "generic" mode
  but instead really parses the HTML using tree-sitter-html. This allows
  some semantic matching (e.g., matching attributes in any order).
- Vue.js alpha support (#1751)
- New matching option `implicit_ellipsis` that allows disabling the implicit
  `...` that are added to record patterns, plus allow matching "spread fields"
  (JS `...x`) at any position (#3120)
- Support globstar (`**`) syntax in path include/exclude (#3173)

### Fixed
- Apple M1: Semgrep installed from HomeBrew no longer hangs (#2432)
- Ruby command shells are distinguished from strings (#3343)
- Java varargs are now correctly matched (#3455)
- Support for partial statements (e.g., `try { ... }`) for Java (#3417)
- Java generics are now correctly stored in the AST (#3505)
- Constant propagation now works inside Python `with` statements (#3402)
- Metavariable value replacement in message/autofix no longer mixes up short and long names like $X vs $X2 (#3458)
- Fixed metavariable name collision during interpolation of message / autofix (#3483)
  Thanks to Justin Timmons for the fix!
- Revert `pattern: $X` optimization (#3476)
- metavariable-pattern: Allow filtering using a single `pattern` or
  `pattern-regex`
- Dataflow: Translate call chains into IL

### Changed
- Faster matching times for generic mode

## [0.57.0](https://github.com/returntocorp/semgrep/releases/tag/v0.57.0) - 2021-06-29

### Added
- new `options:` field in a YAML rule to enable/disable certain features
  (e.g., constant propagation). See https://github.com/returntocorp/semgrep/blob/develop/semgrep-core/src/core/Config_semgrep.atd
  for the list of available features one can enable/disable.
- Capture groups in pattern-regex: in $1, $2, etc. (#3356)
- Support metavariables inside atoms (e.g., `foo(:$ATOM)`)
- Support metavariables and ellipsis inside regexp literals
  (e.g., `foo(/.../)`)
- Associative-commutative matching for bitwise OR, AND, and XOR operations
- Add support for $...MVAR in generic patterns.
- metavariable-pattern: Add support for nested Spacegrep/regex/Comby patterns
- C#: support ellipsis in method parameters (#3289)

### Fixed
- C#: parse `__makeref`, `__reftype`, `__refvalue` (#3364)
- Java: parsing of dots inside function annotations with brackets (#3389)
- Do not pretend that short-circuit Boolean AND and OR operators are commutative (#3399)
- metavariable-pattern: Fix crash when nesting a non-generic pattern within
  a generic rule
- metavariable-pattern: Fix parse info when matching content of a metavariable
  under a different language
- generic mode on Markdown files with very long lines will now work (#2987)

### Changed
- generic mode: files that don't look like nicely-indented programs
  are no longer ignored, which may cause accidental slowdowns in setups
  where excessively large files are not excluded explicitly (#3418).
- metavariable-comparison: Fix crash when comparing integers and floats
  Thanks to Justin Timmons for the fix!
- Do not filter findings with the same range but different metavariable bindings (#3310)
- Set parsing_state.have_timeout when a timeout occurs (#3438)
- Set a timeout of 10s per file (#3434)
- Improvements to contributing documentation (#3353)
- Memoize getting ranges to speed up rules with large ranges
- When anded with other patterns, `pattern: $X` will not be evaluated on its own, but will look at the context and find `$X` within the metavariables bound, which should be significantly faster

## [0.56.0](https://github.com/returntocorp/semgrep/releases/tag/v0.56.0) - 2021-06-15

### Added
- Associative-commutative matching for Boolean AND and OR operations
  (#3198)
- Support metavariables inside strings (e.g., `foo("$VAR")`)
- metavariable-pattern: Allow matching the content of a metavariable under
  a different language.

### Fixed
- C#: Parse attributes for local functions (#3348)
- Go: Recognize other common package naming conventions (#2424)
- PHP: Support for associative-commutative matching (#3198)

### Changed
- Upgrade TypeScript parser (#3102)

### Changed
- `--debug` now prints out semgrep-core debug logs instead of having this
  behavior with `--debugging-json`

## [0.55.1](https://github.com/returntocorp/semgrep/releases/tag/v0.55.1) - 2021-06-9

### Added
- Add helpUri to sarif output if rule source metadata is defined

### Fixed
- JSON: handle correctly metavariables as field (#3279)
- JS: support partial field definitions pattern, like in JSON
- Fixed wrong line numbers for multi-lines match in generic mode (#3315)
- Handle correctly ellipsis inside function types (#3119)
- Taint mode: Allow statement-patterns when these are represented as
  statement-expressions in the Generic AST (#3191)

## [0.55.0](https://github.com/returntocorp/semgrep/releases/tag/v0.55.0) - 2021-06-8

### Added
- Added new metavariable-pattern operator (available only via --optimizations),
  thanks to Kai Zhong for the feature request (#3257).

### Fixed
- Scala: parse correctly symbol literals and interpolated strings containing
  double dollars (#3271)
- Dataflow: Analyze foreach body even if we do not handle the pattern yet (#3155)
- Python: support ellipsis in try-except (#3233)
- Fall back to no optimizations when using unsupported features: pattern-where-python,
  taint rules, and `--debugging-json` (#3265)
- Handle regexp parse errors gracefully when using optimizations (#3266)
- Support equivalences when using optimizations (#3259)
- PHP: Support ellipsis in include/require and echo (#3191, #3245)
- PHP: Prefer expression patterns over statement patterns (#3191)
- C#: Support unsafe block syntax (#3283)


### Changed
- Run rules in semgrep-core (rather than patterns) by default (aka optimizations all)

## [0.54.0](https://github.com/returntocorp/semgrep/releases/tag/v0.54.0) - 2021-06-2

### Added
- Per rule parse times and per rule-file parse and match times added to opt-in metrics
- $...MVAR can now match a list of statements (not just a list of arguments) (#3170)

### Fixed
- JavaScript parsing: [Support decorators on
  properties](https://github.com/tree-sitter/tree-sitter-javascript/pull/166)
- JavaScript parsing: [Allow default export for any declaration](https://github.com/tree-sitter/tree-sitter-javascript/pull/168)
- Metavariables in messages are filled in when using `--optimizations all`
- Python: class variables are matched in any order (#3212)
- Respect `--timeout-threshold` option in `--optimizations all` mode

### Changed
- Moved some debug logging to verbose logging
- $...ARGS can now match an empty list of arguments, just like ... (#3177)
- JSON and SARIF outputs sort keys for predictable results

## [0.53.0](https://github.com/returntocorp/semgrep/releases/tag/v0.53.0) - 2021-05-26

### Added

- Scala alpha support
- Metrics collection of project_hash in cases where git is not available
- Taint mode now also analyzes top-level statements.

### Fixed

- Running with `--strict` will now return results if there are `nosem` mismatches. Semgrep will report a nonzero exit code if `--strict` is set and there are `nosem` mismathces. [#3099](https://github.com/returntocorp/semgrep/issues/3099)
- PHP: parsing correctly ... and metavariables in parameters
- PHP: parsing correctly functions with a single statement in their body
- Evaluate interpolated strings during constant propagation (#3127)
- Fixed #3084 - Semgrep will report an InvalidRuleSchemaError for dictionaries with duplicate key names.
- Basic type inference also for implicit variable declarations (Python, Ruby, PHP, and JS)
- JS/TS: differentiating tagged template literals in the AST (#3187)
- Ruby: storing parenthesis in function calls in the AST (#3178)

## [0.52.0](https://github.com/returntocorp/semgrep/releases/tag/v0.52.0) - 2021-05-18

### Added

- C# alpha support
- Let meta-variables match both a constant variable occurrence and that same
  constant value (#3058)

### Fixed

- OCaml: fix useless-else false positives by generating appropriate AST for
  if without an else.
- JS/TS: Propagate constant definitions without declaration
- Python: Make except ... match except _ as _

## [0.51.0](https://github.com/returntocorp/semgrep/releases/tag/v0.51.0) - 2021-05-13

### Added
- Keep track of and report rule parse time in addition to file parse time.
- v0 of opt-in anonymous aggregate metrics.
- Improved cheatsheet for generic mode, now recommending indented
  patterns (#2911, #3028).

### Fixed

- JS/TS: allow the deep expression operator <... ...> in expression
statement position, for example:
```
$ARG = [$V];
...
<... $O[$ARG] ...>; // this works now
```

- PHP arrays with dots inside parse
- Propagate constants in nested lvalues such as `y` in `x[y]`
- C# experimental support

### Changed
- Show log messages from semgrep-core when running semgrep with
  `--debug`.
- By default, targets larger than 1 MB are now excluded from semgrep
  scans. New option `--max-target-bytes 0` restores the old behavior.
- Report relative path instead of absolute when using `--time`

## [0.50.1](https://github.com/returntocorp/semgrep/releases/tag/v0.50.1) - 2021-05-06

### Changed
- Reinstate `--debugging-json` to avoid stderr output of `--debug`

## [0.50.0](https://github.com/returntocorp/semgrep/releases/tag/v0.50.0) - 2021-05-06

### Added
- JS/TS: Infer global constants even if the `const` qualifier is missing (#2978)
- PHP: Resolve names and infer global constants in the same way as for Python

### Fixed
- Empty yaml files do not crash
- Autofix does not insert newline characters for patterns from semgrep.live (#3045)
- Autofix printout is grouped with its own finding rather than the one below it (#3046)
- Do not assign constant values to assigned variables (#2805)
- A `--time` flag instead of `--json-time` which shows a summary of the
  timing information when invoked with normal output and adds a time field
  to the json output when `--json` is also present

### Changed
- .git/ directories are ignored when scanning
- External Python API (`semgrep_main.invoke_semgrep`) now takes an
  optional `OutputSettings` argument for controlling output
- `OutputSettings.json_time` has moved to `OutputSettings.output_time`,
  this and many other `OutputSettings` arguments have been made optional

### Removed
- `--debugging-json` flag in favor of `--json` + `--debug`
- `--json-time` flag in favor of `--json` + `--time`

## [0.49.0](https://github.com/returntocorp/semgrep/releases/tag/v0.49.0) - 2021-04-28

### Added
- Support for matching multiple arguments with a metavariable (#3009)
  This is done with a 'spread metavariable' operator that looks like
  `$...ARGS`. This used to be available only for JS/TS and is now available
  for the other languages (Python, Java, Go, C, Ruby, PHP, and OCaml).
- A new `--optimizations [STR]` command-line flag to turn on/off some
  optimizations. Use 'none' to turn off everything and 'all' to turn on
  everything.
  Just using `--optimizations` is equivalent to `--optimizations all`, and
  not using `--optimizations` is equivalent to `--optimizations none`.
- JS/TS: Support '...' inside JSX text to match any text, as in
  `<a href="foo">...</a>`  (#2963)
- JS/TS: Support metavariables for JSX attribute values, as in
  `<a href=$X>some text</a>` (#2964)

### Fixed
- Python: correctly parsing fstring with multiple colons
- Ruby: better matching for interpolated strings (#2826 and #2949)
- Ruby: correctly matching numbers

### Changed
- Add required executionSuccessful attribute to SARIF output (#2983)
  Thanks to Simon Engledew
- Remove jsx and tsx from languages, just use javascript or typescript (#3000)
- Add limit max characters in output line (#2958) and add
  flag to control maxmium characters (defaults to 160).
  Thanks to Ankush Menat

## [0.48.0](https://github.com/returntocorp/semgrep/releases/tag/v0.48.0) - 2021-04-20

### Added
- Taint mode: Basic cross-function analysis (#2913)
- Support for the new Java Record extension and Java symbols with accented characters (#2704)

### Fixed
- Capturing functions when used as both expressions and statements in JS (#1007)
- Literal for ocaml tree sitter (#2885)
- Ruby: interpolated strings match correctly (#2967)
- SARIF output now contains the required runs.invocations.executionSuccessful property.

### Changed
- The `extra` `lines` data is now consistent across scan types
  (e.g. `semgrep-core`, `spacegrep`, `pattern-regex`)

## [0.47.0](https://github.com/returntocorp/semgrep/releases/tag/v0.47.0) - 2021-04-15

### Added

- support `for(...)` for Java
- Ability to match lambdas or functions in Javascript with ellipsis after
  the function keyword, (e.g., `function ...(...) { ... }`)
- Rust: Semgrep patterns now support top-level statements (#2910)
- support for utf-8 code with non-ascii chars (#2944)
- Java switch expressions

### Fixed

- fixed single field pattern in JSON, allow `$FLD: { ... }` pattern
- Config detection in files with many suffix delimiters, like `this.that.check.yaml`.
  More concretely: configs end with `.yaml`, YAML language tests end with `.test.yaml`,
  and everything else is handled by its respective language extension (e.g. `.py`).
- Single array field in yaml in a pattern is parsed as a field, not a one element array

## [0.46.0](https://github.com/returntocorp/semgrep/releases/tag/v0.46.0) - 2021-04-08

### Added
- YAML language support to --test
- Ability to list multiple, comma-separated rules on the same line when in --test mode
- Resolve alias in require/import in Javascript
```
child_process.exec(...)
```
will now match
```javascript
var { exec } = require("child_process");
exec("dangerous");
```
- Taint mode: Pattern-sources can now be arbitrary expressions (#2881)

### Fixed
- SARIF output now nests invocations inside runs.
- Go backslashed carets in regexes can be parsed

### Changed
- Deep expression matches (`<... foo ...>`) now match within records, bodies of
  anonymous functions (a.k.a. lambda-expressions), and arbitrary language-specific
  statements (e.g. the Golang `go` statement)

## [0.45.0](https://github.com/returntocorp/semgrep/releases/tag/v0.45.0) - 2021-03-30

### Added

- New `--experimental` flag for passing rules directly to semgrep-core (#2836)

### Fixed

- Ellipses in template strings don't match string literals (#2780)
- Go: correctly parse select/switch clauses like in tree-sitter (#2847)
- Go: parse correctly 'for ...' header in Go patterns (#2838)

## [0.44.0](https://github.com/returntocorp/semgrep/releases/tag/v0.44.0) - 2021-03-25

### Added

- Support for YAML! You can now write YAML patterns in rules
  to match over YAML target files (including semgrep YAML rules, inception!)
- A new Bloomfilter-based optimisation to speedup matching (#2816)
- Many benchmarks to cover semgrep advertised packs (#2772)
- A new semgrep-dev docker container useful for benchmarking semgrep (#2800)
- Titles to rule schema definitions, which can be leveraged in
  the Semgrep playground (#2703)

### Fixed

- Fixed taint mode and added basic test (#2786)
- Included formatted errors in SARIF output (#2748)
- Go: handle correctly the scope of Go's short assignment variables (#2452)
- Go: fixed the range of matched slices (#2763)
- PHP: correctly match the PHP superglobal `$_COOKIE` (#2820)
- PHP: allow ellipsis inside array ranges (#2819)
- JSX/TSX: fixed the range of matched JSX elements (#2685)
- Javascript: allow ellipsis in arrow body (#2802)
- Generic: correctly match the same metavariable when used in different
  generic patterns

#### Fixed in `semgrep-core` only

These features are not yet available via the `semgrep` CLI,
but have been fixed to the internal `semgrep-core` binary.

- Fixed all regressions on semgrep-rules when using -fast
- Handle pattern-not: and pattern-not-inside: as in semgrep
- Handle pattern: and pattern-inside: as in semgrep (#2777)

## [0.43.0](https://github.com/returntocorp/semgrep/releases/tag/v0.43.0) - 2021-03-16

### Added

- Official Python 3.9 support
- Support for generating patterns that will match multiple given code targets
- Gitignore for compiled binaries

### Fixed

- Parsing enum class patterns (#2715)
- Ocaml test metavar_equality_var (#2755)

### Changed

- Pfff java parser and tree-sitter-java parser are now more similar
- Octal numbers parsed correctly in tree-sitter parsers

## [0.42.0](https://github.com/returntocorp/semgrep/releases/tag/v0.42.0) - 2021-03-09

### Added

- Added propagation of metavariables to clauses nested under `patterns:`. Fixes (#2548)[https://github.com/returntocorp/semgrep/issues/2548].
- `--json-time` flag which reports runtimes for (rule, target file)
- `--vim` flag for Syntastic
- PHP - Support for partial if statements
- CSharp - Many improvements to parsing

### Fixed

- Rust can be invoked with `rs` or `rust` as a language

### Changed

- The timeout for downloading config files from a URL was extended from 10s to 20s.

## [0.41.1](https://github.com/returntocorp/semgrep/releases/tag/v0.41.1) - 2021-02-24

### Fixed
- Statically link pcre in semgrep-core for MacOS releases

## [0.41.0](https://github.com/returntocorp/semgrep/releases/tag/v0.41.0) - 2021-02-24

### Added

- Added basic typed metavariables for javascript and typescript (#2588)
- Ability to match integers or floats by values
  e.g., the pattern '8' will now match code like 'x = 0x8'
- Start converting the tree-sitter CST of R to the generic AST
  thx to Ross Nanopoulos!
- Allow 'nosem' in HTML. (#2574)

#### Added in `semgrep-core` only

These features are not yet available via the `semgrep` CLI,
but have been added to the internal `semgrep-core` binary.

- ability to process a whole rule in semgrep-core; this will allow
  whole-rule optimisations and avoid some fork and communication with the
  semgrep Python wrapper
- handling the none (regexp) and generic (spacegrep) patterns in a rule
- handling the metavariable-regexp, metavariable-comparison
- correctly handle boolean formula using inclusion checks on metavariables
- new semgrep-core -test_rules action to test rules; it reports only
  28/2800 mismatches on the semgrep-rules repository

### Changed

- update C# to latest tree-sitter-csharp
  thx to Sjord for the huge work adapting to the new C# grammar
- Improve --generate-config capabilities (#2562)
- optimise the matching of blocks with ellipsis (#2618)
  e.g., the pattern 'function(...) { ... }' will now be more efficient
- Change pattern-not-regex to filter when regex overlaps with a match (#2572)

### Fixed

- remove cycle in named AST for Rust 'fn foo(self)'  (#2584)
  and also typescript, which could cause semgrep to use giga bytes of memory
- fix missing token location on Go type assertion (#2577)

## [0.40.0](https://github.com/returntocorp/semgrep/releases/tag/v0.40.0) - 2021-02-17

### Added

- Documentation for contributing new languages.
- New language Kotlin with experimental support.
- Work on caching improvements for semgrep-core.
- Work on bloom filters for matching performance improvement.

### Changed

- Typescript grammar upgraded.
- Ruby parser updated from the latest tree-sitter-ruby.
- New Semgrep logo!
- metavariable_regex now supported with PCRE.
- Rust macros now parsed. Thanks Ruin0x11!

### Fixed

- Constant propagaion support covers `:=` short assignment in Go. (#2440)
- Functions now match against functions inside classes for PHP. (#2470)
- Import statements for CommonJS Typescript modules now supported. (#2234)
- Ellipsis behave consistently in nested statements for PHP. (#2453)
- Go Autofix does not drop closing parenthesis. (#2316)
- Helpful errors added for Windows installation. (#2533)
- Helpful suggestions provided on output encoding error. (#2514)
- Import metavariables now bind to the entire Java path. (#2502)
- Semgrep matches the short name for a type in Java. (#2400)
- Interface types explicitly handled in Go patterns. (#2376)
- TooManyMatches error generated instead of Timeout error when appropriate. (#2411)

## [0.39.1](https://github.com/returntocorp/semgrep/releases/tag/v0.39.1) - 2021-01-26

No new changes in this version.
This is a re-release of 0.39.0 due to an error in the release process.

## [0.39.0](https://github.com/returntocorp/semgrep/releases/tag/v0.39.0) - 2021-01-26

### Added

- Typed metavariables in C.
  Patterns like `$X == $Y` can now match specific types like so: `(char *$X) == $Y`. (#2431)

#### Added in `semgrep-core` only

These features are not yet available via the `semgrep` CLI,
but have been added to the internal `semgrep-core` binary.

- `semgrep-core` supports rules in JSON and Jsonnet format. (#2428)
- `semgrep-core` supports a new nested format
  for combining patterns into a boolean query. (#2430)

### Changed

- When an unknown language is set on a rule,
  the error message now lists all supported languages. (#2448)
- When semgrep is executed without a config specified,
  the error message now includes some suggestions on how to pick a config. (#2449)
- `-c` is the new shorthand for `--config` in the CLI.
  `-f` is kept as an alias for backward-compatibility. (#2447)

### Fixed

- Disable timeouts if timeout setting is 0 (#2423).
- Typed metavariables in go match literal strings (#2401).
- Fix bug that caused m_compatible_type to only bind the type (#2441).

## [0.38.0](https://github.com/returntocorp/semgrep/releases/tag/v0.38.0) - 2021-01-20

### Added
- Added a new language: Rust. Support for basic semgrep patterns (#2391)
  thanks to Ruin0x11!
- Added a new language: R. Just parsing for now (#2407)
  thanks to Ross Nanopoulos!
- Parse more Rust constructs: Traits, type constraints (#2393, #2413)
  thanks to Ruin0x11!
- Parse more C# constructs: Linq queries, type parameter constraints (#2378, #2408)
  thanks to Sjord!
- new experimental semgrep rule (meta)linter (#2420) with semgrep-core -check_rules


### Changed
- new controlflow-sensitive intraprocedural dataflow-based constant propagation
  (#2386)

### Fixed
- matching correctly Ruby functions with rescue block (#2390)
- semgrep crashing on permission error on a file (#2394)
- metavariable interpolation for pattern-inside (#2361)
- managing Lua assignment correctly (#2406) thanks to Ruin0x11!
- correctly parse metavariables in PHP, and ellipsis in fields (#2419)

## [0.37.0](https://github.com/returntocorp/semgrep/releases/tag/v0.37.0) - 2021-01-13

### Added
- pattern-not-regex added so findings can be filtered using regular expression (#2364)
- Added a new language: Lua. Support for basic semgrep patterns (#2337, #2312)
  thanks to Ruin0x11!
- C# support for basic semgrep patterns (#2336)
- Parse event access, conditional access, async-await in C# (#2314, #2329, #2358)
  thanks to Sjord

### Changed
- Java and Javascript method chaining requires extra "." when using ellipsis (#2354)

### Fixed
- Semgrep crashing due to missing token information in AST (#2380)

## [0.36.0](https://github.com/returntocorp/semgrep/releases/tag/v0.36.0) - 2021-01-05

### Added

- Typed metavariables can now match field access when we can propagate
  the type of a field
- Constant propagation for Java final fields (using this.field syntax)

### Changed

- Packaging and `setup.py` functionality (`.whl` and `pip` install unchanged):
  `SEMGREP_SKIP_BIN`, `SEMGREP_CORE_BIN`, and `SPACEGREP_BIN` now available

### Fixed
- correctly match the same metavariable for a field when used at a definition
  site and use site for Java
- add classname attribute to junit.xml report

## [0.35.0](https://github.com/returntocorp/semgrep/releases/tag/v0.35.0) - 2020-12-16

### Added

- Support for `...` in chains of method calls in JS, e.g. `$O.foo() ... .bar()`
- Official Ruby GA support

### Fixed

- Separate out test and pattern files with `--test` (#1796)

## [0.34.0](https://github.com/returntocorp/semgrep/releases/tag/v0.34.0) - 2020-12-09

### Added

- Experimental support for matching multiple arguments in JS/TS.
  This is done with a 'spread metavariable' operator,
  that looks like `$...ARGS`.
- Support for using `...` inside a Golang `switch` statement.
- Support for matching only
  the `try`, the `catch`, or the `finally` part
  of a `try { } catch (e) { } finally { }` construct in JS/TS.
- Support for matching only
  the `if ()` part of
  an `if () { }` construct in Java
- Support for metavariables inside dictionary keys in Ruby.
  This looks like `{..., $KEY: $VAL, ...}`.
- An experimental `--json-stats` flag.
  The stats output contains
  the number of files and lines of code scanned,
  broken down by language.
  It also contains profiling data broken down by rule ID.
  Please note that as this is an experimental flag,
  the output format is subject to change in later releases.
- Regex-only rules can now use `regex` as their language.
  The previously used language `none` will keep working as well.

### Changed

- Matches are now truncated to 10 lines in Semgrep's output.
  This was done to avoid filling the screen with output
  when a rule captures a whole class or function.
  If you'd like to adjust this behavior,
  you can set the new `--max-lines-per-finding` option.
- Fans of explicit & verbose code can now ignore findings
  with a `// nosemgrep` comment instead of the original `// nosem`.
  The two keywords have identical behavior.
- Generic pattern matching is now 10-20% faster
  on large codebases.

### Fixed

- Semgrep would crash when tens of thousands of matches were found
  for the same rule in one file.
  A new internally used `semgrep-core` flag named `-max_match_per_file`
  prevents these crashes by forcing a 'timeout' state
  when 10,000 matches are reached.
  Semgrep can then gracefully report
  what combination of rules and paths causes too much work.
- `semgrep --debug` works again,
  and now outputs even more debugging information from `semgrep-core`.
  The new debugging output is especially helpful to discover
  which rules have too many matches.
- A pattern that looks like `$X & $Y`
  will now correctly match bitwise AND operations in Ruby.
- Metavariables can now capture the name of a class
  and match its occurrences later in the class definition.
- Semgrep used to crash when a metavariable matched
  over text that cannot be read as UTF-8 text.
  Such matches will now try to recover what they can
  from apparent broken unicode text.

## [0.33.0](https://github.com/returntocorp/semgrep/releases/tag/v0.33.0) - 2020-12-01

### Added

- Allow selecting rules based on severity with the `--severity` flag. Thanks @kishorbhat!

### Changed

- In generic mode, shorter matches are now always preferred over
  longer ones. This avoids matches like `def bar def foo` when the
  pattern is `def ... foo`, instead matching just `def foo`
- In generic mode, leading dots must now match at the beginning of a
  block, allowing patterns like `... foo` to match what comes before `foo`
- Disabled link following for parity with other LINUX tools (e.g. ripgrep)
- spacegrep timeouts are now reported as timeouts instead of another error

### Fixed

- Correctly bind a metavariable in an import to the fully-qualified name. [Issue](https://github.com/returntocorp/semgrep/issues/1771)
- Fix invalid match locations on target files containing both CRLF line
  endings UTF-8 characters (#2111)
- Fix NoTokenLocation error when parsing Python f-strings
- [C] Support `include $X`
- [Go] Fix wrong order of imports

## [0.32.0](https://github.com/returntocorp/semgrep/releases/tag/v0.32.0) - 2020-11-18

### Added

- JSON output now includes an attribute of findings named `is_ignored`.
  This is `false` under regular circumstances,
  but if you run with `--disable-nosem`,
  it will return `true` for findings
  that normally would've been excluded by a `// nosem` comment.

### Changed

- `// nosemgrep` can now also be used to ignore findings,
  in addition to `// nosem`
- Added a default timeout of 30 seconds per file instead of none (#1981).

## [0.31.1](https://github.com/returntocorp/semgrep/releases/tag/v0.31.1) - 2020-11-11

### Fixed

- Regression in 0.31.0 where only a single file was being used when `--config`
  was given a directory with multiple rules (#2019).
- Cheatsheet's html functionality now has correct output.

## [0.31.0](https://github.com/returntocorp/semgrep/releases/tag/v0.31.0) - 2020-11-10

### Fixed

- Gracefully handle empty configuration file.
- Gracefully handle LexicalErrors from semgrep-core.
- Fix stack overflows in spacegrep on large input files (#1944).
- Fix extension-based file selection when the language is `generic` (#1968).
- Fix semgrep error when no valid config on path provided (#1912).
- Fix NO_FILE_INFO_YET error which causes the python wrapper to crash (#1925).
- Fix usage of '...' in special builtin arguments for PHP (#1963).
- Fix automatic semicolon insertion parse error in javascript (#1960).

### Added
- kotlin-tree-sitter integration into semgrep-core. Can now call
  dump-tree-sitter-cst on kotlin files.
- c++ tree-sitter integration into semgrep-core (#1952).
- More documents for language porting.
- Error handling in spacegrep to print stderr when CalledProcessError occurs.

## [0.30.0](https://github.com/returntocorp/semgrep/releases/tag/v0.30.0) - 2020-11-03

### Added

- Better examples for the generic mode aka spacegrep (#1951).

### Fixed

- Fix matching of trailing dots in spacegrep (#1939).
- Allow matching on one-line files with spacegrep (#1929).
- Fix incorrect number of lines matched by dots with spacegrep (#1918).
- Other subtle spacegrep matching bugs (#1913).
- Metavariable for method call should be matched against corresponding
  metavariable in method definition (#1861).
- Typescript class properties/declarations not recognized (#1846).
- Can't match inside Python try/except clause (#1902).

## [0.29.0](https://github.com/returntocorp/semgrep/releases/tag/v0.29.0) - 2020-10-27

### Added
- Semgrep will now partially parse files with parse errors and report findings detected before the parse errors was encountered.
- Allow user to specify registry path without having to add semgrep.dev url
  i.e.: instead of `--config https://semgrep.dev/p/r2c-ci` users can use `--config p/r2c-ci`
- Allow user to specify snippet id without having to add semgrep.dev url
  i.e.: instead of `--config https://semgrep.dev/s/username:snippetname`
  users can use `--config username:snippetname`
- `--test` will now error out if `ruleid` or `ok` is not in reported IDs
- Semgrep will run JavaScript rules on TypeScript files automatically.

### Fixed
- More off by one fixes in autofix
- Support for matching dynamic class names in Ruby
- Removed `nosem` findings from the final findings count
- Matching nested JSX elements works properly. See https://semgrep.dev/s/erlE?version=0.29.0.
- Can now match partial class definitions with annotations in Java. See https://github.com/returntocorp/semgrep/issues/1877.
- Fixed errors in TypeScript "implements" keyword. See https://github.com/returntocorp/semgrep/issues/1850.

## [0.28.0](https://github.com/returntocorp/semgrep/releases/tag/v0.28.0) - 2020-10-21

### Added

- A `metavariable-comparison` operator
  for evaluating numeric comparisons on metavariable values,
  such as `comparison: $KEY_SIZE < 2048`.
  This is a safe alternative to `pattern-where-python` snippets.
  Check the [full documentation of this feature](https://github.com/returntocorp/semgrep/blob/12d25a5c/docs/experimental.md#metavariable-comparison)!
- Matching 1-to-N attributes with a `...` wildcard
  in JSX tags' attribute lists,
  such as `<$TAG attr="1" ... />`
- Matching only the function signature
  without the function body,
  such as `function foo(...)`.
  This is useful to have cleaner match output
  when the body content doesn't matter in a rule.
  This works on JavaScript, TypeScript, and Java code currently.
- SARIF output now includes the exact CWE and OWASP categories as tags.
  Thanks @hunt3rkillerz!
- Matching of annotation patterns for Java (like `@SomeAnnot(...)`) in any context.

### Fixed

- PHP superglobals such as `$_GET`,
  which start with a dollar sign just like Semgrep metavariables,
  are now correctly interpreted as PHP code instead of Semgrep pattern code.
- Calls to `isset(...)` in PHP look like function calls,
  but technically are not functions calls.
  Now you can match them anyway!
- It's now possible to write unit tests for OCaml rules.
- JavaScript's special identifiers,
  such as `this`, can now be captured into a metavariable.
- A Java pattern for `implements B`
  will now also match code that does `implements A, B, C`.
- Addressed off by one errors when applying autofixes
- Missing characters in metavariable interpolation in messages
- And many more minor code parser fixes!

## [0.27.0](https://github.com/returntocorp/semgrep/releases/tag/v0.27.0) - 2020-10-06

### Added
- Added a `--debug` flag and moved most of the output under `--verbose` to it.
- Can run multiple rule configs by repeating `--config` option
- Jenkins information added to integrations
- Added matching with partial patterns for function signatures for Go.

### Changed
- Parse and other errors are mentioned at final output, but not individually displayed unless --verbose is passed
- tree-sitter parse error exceptions converted to parsing_error, improving error location

### Fixed
- Dislayed types using the `message` key are more complete.
- Triple token repeat for EncodedString in semgrep messages fixed.
- Crashes on 3 or more layered jsonschema errors fixed.


## [0.26.0](https://github.com/returntocorp/semgrep/releases/tag/v0.26.0) - 2020-09-30

### Fixed
- Metavariables are able to match empty tuples
- Correctly parse optional chaining (?.) in Typescript
- Correctly parse logical assignment operators (&&=, ||=, ??=) in Typescript
- Some type constraing matching in Typescript

### Changed
- Added default timeout of 5 seconds to javascript parsing (related to ?. on large minified files stalling)


## [0.25.0](https://github.com/returntocorp/semgrep/releases/tag/v0.25.0) - 2020-09-23

### Added
- Added support for the JUnit XML report format (`--junit-xml`)
- C now supports the deep expression operator: `<... $X ...>`. See [this example](https://semgrep.dev/s/boKP/?version=develop).
- Added support for ellipses `...` in PHP. (https://github.com/returntocorp/semgrep/issues/1715). See [this example](https://semgrep.dev/s/NxRn/?version=develop).

### Fixed
- JavaScript will parse empty yields (https://github.com/returntocorp/semgrep/issues/1688).
- In JavaScript, arrow functions are now considered lambdas (https://github.com/returntocorp/semgrep/issues/1691). This allows [matching](https://semgrep.dev/s/Kd1j/?version=develop) arrow functions in `var` assignments.
- `tsx` and `typescript` are now properly recognized in the `languages` key. (https://github.com/returntocorp/semgrep/issues/1705)


## [0.24.0](https://github.com/returntocorp/semgrep/releases/tag/v0.24.0) - 2020-09-16

### Added
- The `--test` functionality now supports the `--json` flag
- Alpha support for TypeScript
- Alpha support for PHP
- PyPI artifacts are now compatible with Alpine Linux

### Fixed
- Can now parse ECMAScript object patterns with ellipses in place of fields

## [0.23.0](https://github.com/returntocorp/semgrep/releases/tag/v0.23.0) - 2020-09-09

### Added
- Experimental support for Typescript (with -lang ts). You can currently
  mainly use the Javascript subset of Typescript in patterns, as well
  as type annotations in variable declarations or parameters.
- Ability to read target contents from stdin by specifying "-" target.

### Changed
- You can now specify timeouts using floats instead of integers
  (e.g., semgrep -timeout 0.5 will timeout after half a second)

### Fixed
- We now respect the -timeout when analyzing languages which have
  both a Tree-sitter and pfff parser (e.g., Javascript, Go).

## [0.22.0](https://github.com/returntocorp/semgrep/releases/tag/v0.22.0) - 2020-09-01

### Added
- The 'languages' key now supports 'none' for running `pattern-regex` on arbitrary files. See [this file](https://github.com/returntocorp/semgrep/blob/develop/semgrep/tests/e2e/rules/regex-any-language.yaml) for an example.
- You can now use the '...' ellipsis operator in OCaml.
- True negatives to '--test' functionality via the 'ok:<rule-id>' annotation.

### Changed
- Groups of rules are now called "Rulesets" in the Semgrep ecosystem,
  instead of their previous name, "Packs".
- We now use also the tree-sitter-javascript Javascript parser, which
  can parse quickly minified files. Thus, we also removed the 5 seconds
  parsing timeout we were using for Javascript.
- We should correctly report ranges when matching array access expressions
  (e.g., 'foo[$X]').
- Breaking: regular expressions in semgrep string patterns (e.g., `"=~/foo/"`)
  are now using the PCRE (Perl Compatible Regular Expressions) syntax instead of
  the OCaml syntax. This means you should not escape parenthesis for grouping
  or escape pipes for dijunctions (e.g., use simply `"=~/foo|bar/"` instead of
  `"=~/foo\|bar/"`). You can also use more advanced regexp features available
  in PCRE such as case-insensitive regexps with '/i' (e.g., `"=~/foo/i"`).
  The semantic of matching changes also to look for the regexp anywhere
  in the string, not just at the beginning, which means if you want to
  enforce a format for the whole string, you will now need to use the '^' anchor
  character (e.g., `"=~/^o+$/"` to check if a string contains only a sequence
  of 'o').

### Removed
- Breaking: install script installation procedure (semgrep-<version>-ubuntu-generic.sh).
  Please use 'pip install' for equivalent Linux installation.

## [0.21.0](https://github.com/returntocorp/semgrep/releases/tag/v0.21.0) - 2020-08-25

### Added
- Parsing JSX (JavaScript React) files is now supported as a beta feature!
  In this release, you need to target .jsx files one by one explicitly to have them be scanned.
  We're planning to scan all .jsx files in targeted directories in our next release
- We now bundle a [json-schema](https://json-schema.org/) spec for rules YAML syntax.

### Changed
- Our custom-made rules YAML validator has been replaced with a jsonschema standard one.
  This results in more reliable and comprehensive error messages
  to help you get back on track when bumping into validation issues.
- Calling `semgrep --validate` now includes more information,
  such as the number of rules validation ran on.

### Fixed
- Fixed a bug where multiple assignment,
  also known as tuple unpacking assignment in Python,
  such as `a, b = foo`,
  could be misinterpreted by semgrep.
- Fixed a bug that would cause a crash when trying to get debug steps output as JSON.
- `.mly` and `.mll` files are no longer targeted implicitly by OCaml scans.
- Fixed the `--skip-unknown-extensions` flag skipping files even with recognized extensions.
- Fixed JavaScript conditionals without braces,
  such as `if (true) return;`,
  not being matched by patterns such as `if (true) { return; }`.

## [0.20.0](https://github.com/returntocorp/semgrep/releases/tag/v0.20.0) - 2020-08-18

### Added
- Support for JSX tag metavariables (e.g., <$TAG />) and ellipsis inside
  JSX attributes (e.g., <foo attr=... />)
- By default Semgrep treats explicitly passed files with unknown extension as possibly any language and so runs all rules on said files. Add a flag `--skip-unknown-extensions` so that Semgrep will treat these files as if they matched no language and will so run no rules on them. [Link: PR](https://github.com/returntocorp/semgrep/pull/1507)

### Fixed
- Python patterns do not have to end with a newline anymore.
- Pattern `$X = '...';` in JavaScript matches `var $X = '...'`. Additionally, semicolon is no longer required to match. [Link: Issue](https://github.com/returntocorp/semgrep/issues/1497); [Link: Example](https://semgrep.dev/7g0Q?version=0.20.0)
- In JavaScript, can now match destructured object properties inside functions. [Link: Issue](https://github.com/returntocorp/semgrep/issues/1005); [Link: Example](https://semgrep.dev/d72E/?version=0.20.0)
- Java annotations can be matched with fully qualified names. [Link: Issue](https://github.com/returntocorp/semgrep/issues/1508); [Link: Example](https://semgrep.dev/vZqY/?version=0.20.0)
- Ensure `/src` exists in Dockerfile; [Link: PR](https://github.com/returntocorp/semgrep/pull/1512)

## [0.19.1](https://github.com/returntocorp/semgrep/releases/tag/v0.19.1) - 2020-08-13

### Fixed
- Update Docker container to run successfully without special volume
  permissions

## [0.19.0](https://github.com/returntocorp/semgrep/releases/tag/v0.19.0) - 2020-08-11

### Added
- `--timeout-threshold` option to set the maximum number of times a file can timeout before it is skipped
- Alpha support for C#

### Fixed
- Match against JavaScript unparameterized catch blocks
- Parse and match against Java generics
- Add ability to match against JSX attributes using ellipses
- Add ability to use ellipses in Go struct definitions
- No longer convert Go expressions with a newline to a statement

## [0.18.0](https://github.com/returntocorp/semgrep/releases/tag/v0.18.0) - 2020-08-04

### Added
- Match arbitrary content with `f"..."`
- Performance improvements by filtering rules if file doesn't contain string needed for match
- Match "OtherAttribute" attributes in any order
- Support Python 3.8 self-documenting fstrings
- `--max-memory` flag to set a maximum amount of memory that can be used to apply a rule to a file

## [0.17.0](https://github.com/returntocorp/semgrep/releases/tag/v0.17.0) - 2020-07-28

### Added
- The `metavariable-regex` operator, which filters finding's by metavariable
  value against a Python re.match compatible expression.
- `--timeout` flag to set maximum time a rule is applied to a file
- Typed metavariables moved to official support. See [docs](https://github.com/returntocorp/semgrep/blob/develop/docs/pattern-features.md#typed-metavariables)

### Changed
- Improved `pattern-where-python` error messages

## [0.16.0](https://github.com/returntocorp/semgrep/releases/tag/v0.16.0) - 2020-07-21

### Added
- Match file-name imports against metavariables using `import "$X"` (most
  useful in Go)
- Support for taint-tracking rules on CLI using the key-value pair 'mode: taint'
  (defaults to 'mode: search')

### Changed
- Don't print out parse errors to stdout when using structured output formats

### Fixed
- Parse nested object properties in parameter destructuring in JavaScript
- Parse binding patterns in ECMAScript 2021 catch expressions
- Was mistakenly reporting only one of each type of issue even if multiple issues exist

## [0.15.0](https://github.com/returntocorp/semgrep/releases/tag/v0.15.0) - 2020-07-14

### Added
- Alpha level support for Ruby

### Changed
- Show semgrep rule matches even with --quiet flag

### Fixed
- Fixed a crash when running over a directory with binary files in it.
- Fix SARIF output format
- Parse nested destructured parameters in JavaScript
- True and False are not keywords in Python2
- Send informative error message when user tries to use semgrep on missing files

## [0.14.0](https://github.com/returntocorp/semgrep/releases/tag/v0.14.0) - 2020-07-07

### Changed
- Default Docker code mount point from `/home/repo` to `/src` - this is also
  configurable via the `SEMGREP_SRC_DIRECTORY` environment variable

### Removed
- `--precommit` flag - this is no longer necessary after defaulting to
  `pre-commit`'s code mount point `/src`

### Fixed
- Parse python files with trailing whitespace
- Parse python2 tuple as parameter in function/lambda definition
- Parse python3.8 positional only parameters (PEP 570)
- Parse python2 implicit array in comprehension
- Cache timeout errors in semgrep-core so running multiple rules does not
  retry parsing

## [0.13.0](https://github.com/returntocorp/semgrep/releases/tag/v0.13.0) - 2020-06-30

### Added
- Const propagation now works with Java 'final' keyword and for Python globals
  which were assigned only once in the program

### Fixed
- Parsing Ocaml open overriding
- Parse raise in Python2 can take up to three arguments
- Metavariable matching now works with variables with global scope:
```yaml
$CONST = "..."
...
def $FUNC(...):
  return foo($CONST)
```
will match
```python
GLOBAL_CONST = "SOME_CONST"

def fetch_global_const():
    return foo(GLOBAL_CONST)
```

### Changed
- More clear Parse error message

## [0.12.0](https://github.com/returntocorp/semgrep/releases/tag/v0.12.0) - 2020-06-23

### Added
- Support for a new configuration language: JSON. You can now write
  JSON semgrep patterns with -lang json
- Support for '...' inside set and dictionaries
- Version check to recommend updating when out-of-date, disable with `--disable-version-check`
- Support for multiline pattern-where-python
- `--dryrun` flag to show result of autofixes without modifying any files
- Add capability to use regex replacement for autofixing. See documentaion [here](https://github.com/returntocorp/semgrep/blob/develop/docs/experimental.md#autofix-using-regular-expression-replacement)
- Add version check to recommend upgrading when applicable

### Fixed
- The range of function calls and statement blocks now includes the closing
  `}` and `)`. The range for expression statements now includes the closing
  ';' when there's one. The range of decorators now includes '@'.
- Do not convert certain parenthesized expressions in tuples in Python
- Returned warning when improperly mounting volume in docker container
- Correctly handle uncommited file deletions when using git aware file targeting

### Changed
- Progress bar only displays when in interactive terminal, more than one
  rule is being run, and not being run with `-v` or `-q`
- Colapsed `--include-dir` and `--exclude-dir` functionaity into `--include` and
  `--exclude` respectively

## [0.11.0](https://github.com/returntocorp/semgrep/releases/tag/v0.11.0) - 2020-06-16

### Added
- Support for another programming language: OCaml. You can now write
  OCaml semgrep patterns with -lang ocaml
- Inline whitelisting capabilities via `nosem` comments and the
  `--disable-nosem` flag [#900](https://github.com/returntocorp/semgrep/issues/900)
- Show a progress bar when using semgrep in an interactive shell
- More understandable error messages

### Changed
- If scanning a directory in a git project then skip files that are ignored by the
  project unless `--no-git-ignore` flag is used
- Show aggregate parse errors unless `--verbose` flag is used

### Fixed
- Handle parsing unicode characters

## [0.10.1](https://github.com/returntocorp/semgrep/releases/tag/v0.10.1) - 2020-06-10

### Fixed
- Value of `pattern_id` when using nested pattern operators [#828](https://github.com/returntocorp/semgrep/issues/828)
- `...` now works inside for loops in javascript
- Metavariable
- Infinite loop in python [#923](https://github.com/returntocorp/semgrep/issues/923)
- Treat field definition (`{x: 1}`) differently from assignment (`{x = 1}`)
- Support triple-quoted f-strings in python
- Fix ubuntu build error [#965](https://github.com/returntocorp/semgrep/pull/965)

## [0.10.0](https://github.com/returntocorp/semgrep/releases/tag/v0.10.0) - 2020-06-09

### Fixed

- Support immediately indexed arrays with initializers in Java
- Support object rest parameters in ECMAScript 6+
- Support various array destructuring calls with ommitted arguments in
  ECMAScript 6+
- Fix an issue where an error was raised when matching to Python else
  blocks with a metavariable
- Don't filter out files that are explicitly passed as arguments to semgrep
  even if they do not have expected extension

### Added

- Java imports can now be searched with patterns written like `import
  javax.crypto.$ANYTHING`
- `--debugging-json` flag for use on semgrep.dev

### Changed

- Pattern matches now distinguish between conditionals without `else` blocks
  and those with empty `else` blocks; write two patterns to capture both
  possibilities
- Print output before exiting when using --strict

## [0.9.0](https://github.com/returntocorp/semgrep/releases/tag/v0.9.0) - 2020-06-02

### Fixed
- Performance optimizations in deep statement matching
- Disable normalization of != ==> !(==)
- Support empty variable declaration in javasript
- Support "print expr," in Python 2.X
- Support "async" keyword on inner arrow functions for ECMAScript 7+
- Support optional catch bindings for ECMAScript 2019+
- Support non-ASCII Unicode whitespace code points as lexical whitespace in JavaScript code
- Support assignment expressions in Python 3.8
- Emtpty block in if will only match empty blocks

### Removed
- `--exclude-tests` flag - prefer `--exclude` or `--exclude-dir`
- `--r2c` flag - this was completely unused

## [0.8.1](https://github.com/returntocorp/semgrep/releases/tag/v0.8.1) - 2020-05-26

### Fixed
- `semgrep --version` on ubuntu was not returning the correct version

## [0.8.0](https://github.com/returntocorp/semgrep/releases/tag/v0.8.0) - 2020-05-20

### Added
- `pattern-regex` functionality - see docs for more information.
- Ellipsis used in the final position of a sequence of binary operations
  will match any number of additional arguments:
  ```
  $X = 1 + 2 + ...
  ```
  will match
  ```python
  foo = 1 + 2 + 3 + 4
  ```
- Per rule configuration of paths to include/exclude. See docs for more information.

### Changed
- fstring pattern will only match fstrings in Python:
  ```
  f"..."
  ```
  will match
  ```python
  f"foo {1 + 1}"
  ```
  but not
  ```python
  "foo"
  ```
- Change location of r2c rule config to https://semgrep.live/c/r/all which filters out
  pattern-where-python rules

## [0.7.0](https://github.com/returntocorp/semgrep/releases/tag/v0.7.0) - 2020-05-12

### Added
- `--exclude`, `--include`, `--exclude-dir`, and `--include-dir` flags
  for targeting specific paths with command line options.
  The behavior of these flags mimics `grep`'s behavior.
- A `--sarif` flag to receive output formatted according to the
  [SARIF v2.1.0](https://docs.oasis-open.org/sarif/sarif/v2.1.0/cs01/sarif-v2.1.0-cs01.html)
  specification for static analysis tools.
- Metavariables are now checked for equality across pattern clauses. For example, in the following pattern, `$REQ` must be the same variable name for this to match:
  ```yaml
  - patterns:
    - pattern-inside: |
        $TYPE $METHOD(..., HttpServletRequest $REQ, ...) {
          ...
        }
    - pattern: $REQ.getQueryString(...);
  ```


### Fixed
- Correclty parse implicit tuples in python f-strings
- Correctly parse `%` token in python f-string format
- Correctly parse python fstrings with spaces in interpolants

## [0.6.1](https://github.com/returntocorp/semgrep/releases/tag/v0.6.1) - 2020-05-06

### Fix

- Message field in output was not using proper interpolated message

## [0.6.0](https://github.com/returntocorp/semgrep/releases/tag/v0.6.0) - 2020-05-05

### Added
- The `-j/--jobs` flag for specifying number of subprocesses to use to run checks in parallel.
- expression statements will now match by default also return statements
  ```
  foo();
  ```
  will now match
  ```javascript
  return foo();
  ```
- You can now use regexps for field names:
  ```
  var $X = {"=~/[lL]ocation/": $Y};
  ```
  will now match
  ```javascript
  var x = {"Location": 1};
  ```
- Add severity to json output and prepend the rule line with it. Color yellow if `WARNING`, and red if `ERROR`. e.g. WARNING rule:tests.equivalence-tests
- For languages not allowing the dollar sign in identifiers (e.g., Python),
  semgrep will return an error if your pattern contains an identifier
  starting with a dollar that is actually not considered a metavariable
  (e.g., `$x`)
- Support top level `metadata` field in rule.yaml. Entire metadata object is attached to
  all things that match the rule when using json output format.

### Changed
- Config files in hidden paths can now be used by explicitly specifying
  the hidden path:
    ```
    semgrep --config some/hidden/.directory
    ```
- Metavariables can now contain digits or `_`. `$USERS_2` is now
  a valid metavariable name. A metavariable must start with a letter
  or `_` though.
- Simple calls of the `semgrep` CLI, such as `semgrep --version`, are now 60% faster.
- Display autofix suggestion in regular and json output mode.
- Update command line help texts.

### Fixed
- Correctly parse `f"{foo:,f}"` in Python
- Correctly parse Python files where the last line is a comment

## [0.5.0](https://github.com/returntocorp/semgrep/releases/tag/v0.5.0) - 2020-04-28

### Changed
- Rename executable to semgrep
- Deep expression matching in conditionals requires different syntax:
    ```
    if <... $X = True ...>:
        ...
    ```
    will now match
    ```python
    if foo == bar and baz == True:
        return 1
    ```
- Deduplicate semgrep output in cases where there are multiple ways
  a rule matches section of code
- Deep statement matchings goes into functions and classes:
    ```
    $X = ...
    ...
    bar($X)
    ```
    now matches with
    ```javascript
    QUX = "qux"

    function baz() {
        function foo() {
            bar(QUX)
        }
    }
    ```

### Added
- `python2` is a valid supported language

### Fixed
- Expression will right hand side of assignment/variable definition in javascript. See #429
    ```
    foo();
    ```
    will now match
    ```
    var x = foo();
    ```
- Regression where `"..."` was matching empty list
    ```
    foo("...")
    ```
    does _not_ match
    ```
    foo()
    ```

## [0.4.9](https://github.com/returntocorp/semgrep/releases/tag/v0.4.9) - 2020-04-07

### Changed

- Only print out number of configs and rules when running with verbose flag
- Match let and const to var in javascript:
    ```
    var $F = "hello"
    ```
    will now match any of the following expressions:
    ```javascript
    var foo = "hello";
    let bar = "hello";
    const baz = "hello";
    ```

### Added

- Print out --dump-ast
- Print out version with `--version`
- Allow ... in arrays
    ```
    [..., 1]
    ```
    will now match
    ```
    [3, 2, 1]
    ```
- Support Metavariable match on keyword arguments in python:
    ```
    foo(..., $K=$B, ...)
    ```
    will now match
    ```
    foo(1, 2, bar=baz, 3)
    ```
- Support constant propogation in f-strings in python:
    ```
    $M = "..."
    ...
    $Q = f"...{$M}..."
    ```
    will now match
    ```python
    foo = "bar"
    baz = f"qux {foo}"
    ```
- Constant propogation in javascript:
    ```
    api("literal");
    ```
    will now match with any of the following:
    ```javascript
    api("literal");

    const LITERAL = "literal";
    api(LITERAL);

    const LIT = "lit";
    api(LIT + "eral");

    const LIT = "lit";
    api(`${LIT}eral`);
    ```

- Deep statement matching:
    Elipsis operator (`...`) will also include going deeper in scope (i.e. if-else, try-catch, loop, etc.)
    ```
    foo()
    ...
    bar()
    ```
    will now match
    ```python
    foo()
    if baz():
        try:
            bar()
        except Exception:
            pass
    ```
- Unified import resolution in python:
    ```
    import foo.bar.baz
    ```

    will now match any of the following statements:

    ```python
    import foo.bar.baz
    import foo.bar.baz.qux
    import foo.bar.baz as flob
    import foo.bar.baz.qux as flob
    from foo.bar import baz
    from foo.bar.baz import qux
    from foo.bar import baz as flob
    from foo.bar.bax import qux as flob
    ```
- Support for anonymous functions in javascript:
    ```
    function() {
        ...
    }
    ```
    will now match
    ```javascript
    var bar = foo(
        //matches the following line
        function () { console.log("baz"); }
    );
    ```
- Support arrow function in javascript
    ```
    (a) => { ... }
    ```
    will now match:

    ```javascript
    foo( (a) => { console.log("foo"); });
    foo( a => console.log("foo"));

    // arrows are normalized in regular Lambda, so an arrow pattern
    // will match also old-style anynonous function.
    foo(function (a) { console.log("foo"); });
    ```
- Python implicit string concatenation
    ```
    $X = "..."
    ```
    will now match
    ```python
    # python implicitly concatenates strings
    foo = "bar"       "baz"              "qux"
    ```
- Resolve alias in attributes and decorators in python
    ```
    @foo.bar.baz
    def $X(...):
        ...
    ```
    will now match
    ```python
    from foo.bar import baz

    @baz
    def qux():
        print("hello")
    ```
### Fixed

- Handle misordered multiple object destructuring assignments in javascript:
    ```
    var {foo, bar} = qux;
    ```
    will now match
    ```
    var {bar, baz, foo} = qux;
    ```
- Defining properties/functions in different order:
    ```
    var $F = {
        two: 2,
        one: 1
    };
    ```
    will now match both
    ```javascript
    var foo = {
      two: 2,
      one: 1
    };

    var bar = {
        one: 1,
        two: 2
    };
    ```
- Metavariables were not matching due to go parser adding empty statements in golang


## [0.4.8](https://github.com/returntocorp/semgrep/releases/tag/0.4.8) - 2020-03-09

### Added
* Constant propagation for some langauges. Golang example:
```
pattern: dangerous1("...")
will match:

const Bar = "password"
func foo() {
     dangerous1(Bar);
}
```

* Import matching equivalences
```
pattern: import foo.bar.a2
matches code: from foo.bar import a1, a2
```

* Deep expression matching - see (#264)
```
pattern: bar();
matches code: print(bar())
```<|MERGE_RESOLUTION|>--- conflicted
+++ resolved
@@ -8,16 +8,10 @@
 - Add an experimental key for internal team use: `r2c-internal-project-depends-on` that
   allows rules to filter based on the presence of 3rd-party dependencies at specific 
   version ranges.
-<<<<<<< HEAD
 - Add an experimental key for internal team use: `r2c-internal-patterns-from` that
   allows importing of `patterns` from other rules both locally or from the registry 
   into a rule which allows for building reusable, composable rules.
-=======
 - Experimental support for Dockerfile syntax.
-- Add an experimental key for internal team use:
-  `r2c-internal-project-depends-on` that allows rules to filter based on the
-  presence of 3rd-party dependencies at specific version ranges.
->>>>>>> 2347a564
 
 ### Changed
 - CLI: parse errors (reported with `--verbose`) appear once per file, 
