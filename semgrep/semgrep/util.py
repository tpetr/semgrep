--- conflicted
+++ resolved
@@ -206,7 +206,6 @@
     return file_name
 
 
-<<<<<<< HEAD
 def dict_generator(indict: Dict[Any, Any]) -> Generator[Tuple[Any, Any], None, None]:
     if isinstance(indict, dict):
         for key, value in indict.items():
@@ -244,7 +243,7 @@
     else:
         # yield [indict]
         pass
-=======
+
 def flatten(some_list: List[List[T]]) -> List[T]:
     return functools.reduce(operator.iconcat, some_list, [])
->>>>>>> 6c447ca4
+ 